- type: gameMap
  id: Bagel
  mapName: 'Bagel Station'
  mapPath: /Maps/bagel.yml
  minPlayers: 35
  maxPlayers: 80
  stations:
    Bagel:
      stationProto: StandardNanotrasenStation
      components:
        - type: StationNameSetup
          mapNameTemplate: '{0} Bagel Station {1}'
          nameGenerator:
            !type:NanotrasenNameGenerator
            prefixCreator: '14'
        - type: StationEmergencyShuttle
          emergencyShuttlePath: /Maps/Shuttles/emergency_lox.yml
        - type: StationJobs
<<<<<<< HEAD
          availableJobs: # 60 jobs total w/o latejoins & interns, 77 jobs total w/ latejoins & interns
            #command
=======
          availableJobs: # 58 jobs total w/o latejoins & interns, 75 jobs total w/ latejoins & interns
            #command (7)
>>>>>>> 812d47bb
            Captain: [ 1, 1 ]
            HeadOfPersonnel: [ 1, 1 ]
            HeadOfSecurity: [ 1, 1 ]
            ChiefMedicalOfficer: [ 1, 1 ]
            ChiefEngineer: [ 1, 1 ]
            ResearchDirector: [ 1, 1 ]
            Quartermaster: [ 1, 1 ]
            #service (13 - 14)
            Bartender: [ 1, 2 ]
            Botanist: [ 2, 2 ]
            Chef: [ 2, 2 ]
            Janitor: [ 2, 2 ]
            Chaplain: [ 1, 1 ]
            Librarian: [ 1, 1 ]
            ServiceWorker: [ 2, 2 ]
            Reporter: [ 2, 2 ]
            #engineering (7)
            AtmosphericTechnician: [ 3, 3 ]
            StationEngineer: [ 4, 4 ]
            TechnicalAssistant: [ 4, 4 ] #intern, not counted
            #medical (6)
            Chemist: [ 2, 2 ]
            MedicalDoctor: [ 3, 3 ]
            Paramedic: [ 1, 1 ]
            MedicalIntern: [ 4, 4 ] #intern, not counted
            #science (5)
            Scientist: [ 5, 5 ]
<<<<<<< HEAD
            ResearchAssistant: [ 4, 4 ]
            #security (10)
            HeadOfSecurity: [ 1, 1 ]
=======
            ResearchAssistant: [ 4, 4 ] #intern, not counted
            #security (8)
>>>>>>> 812d47bb
            Warden: [ 1, 1 ]
            SecurityOfficer: [ 6, 6 ]
            Detective: [ 1, 1 ]
            SecurityCadet: [ 4, 4 ] #intern, not counted
            Lawyer: [ 2, 2 ]
            #supply (6)
            SalvageSpecialist: [ 3, 3 ]
            CargoTechnician: [ 3, 3 ]
            #civilian (3+)
            Passenger: [ -1, -1 ] #infinite, not counted
            Clown: [ 1, 1 ]
            Mime: [ 1, 1 ]
            Musician: [ 1, 1 ]
            #silicon (3)
            StationAi: [ 1, 1 ]
            Borg: [ 2, 2 ]<|MERGE_RESOLUTION|>--- conflicted
+++ resolved
@@ -16,13 +16,8 @@
         - type: StationEmergencyShuttle
           emergencyShuttlePath: /Maps/Shuttles/emergency_lox.yml
         - type: StationJobs
-<<<<<<< HEAD
           availableJobs: # 60 jobs total w/o latejoins & interns, 77 jobs total w/ latejoins & interns
             #command
-=======
-          availableJobs: # 58 jobs total w/o latejoins & interns, 75 jobs total w/ latejoins & interns
-            #command (7)
->>>>>>> 812d47bb
             Captain: [ 1, 1 ]
             HeadOfPersonnel: [ 1, 1 ]
             HeadOfSecurity: [ 1, 1 ]
@@ -50,14 +45,8 @@
             MedicalIntern: [ 4, 4 ] #intern, not counted
             #science (5)
             Scientist: [ 5, 5 ]
-<<<<<<< HEAD
             ResearchAssistant: [ 4, 4 ]
             #security (10)
-            HeadOfSecurity: [ 1, 1 ]
-=======
-            ResearchAssistant: [ 4, 4 ] #intern, not counted
-            #security (8)
->>>>>>> 812d47bb
             Warden: [ 1, 1 ]
             SecurityOfficer: [ 6, 6 ]
             Detective: [ 1, 1 ]
